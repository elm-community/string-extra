module String.Extra
    exposing
        ( toSentenceCase
        , toTitleCase
        , decapitalize
        , replace
        , replaceSlice
        , insertAt
        , break
        , softBreak
        , clean
        , isBlank
        , camelize
        , underscored
        , dasherize
        , classify
        , humanize
        , quote
        , unquote
        , surround
        , unsurround
        , wrap
        , wrapWith
        , softWrap
        , softWrapWith
        , unindent
        , countOccurrences
        , ellipsis
        , softEllipsis
        , ellipsisWith
        , toSentence
        , toSentenceOxford
        , stripTags
        , rightOf
        , leftOf
        , rightOfBack
        , leftOfBack
<<<<<<< HEAD
        , fromInt
        , fromFloat
=======
        , toCodePoints
        , fromCodePoints
>>>>>>> e6ea90ed
        )

{-| Additional functions for working with Strings

## Change words casing

@docs toSentenceCase, toTitleCase, decapitalize

## Inflector functions

Functions borrowed from the Rails Inflector class

@docs camelize, classify, underscored, dasherize, humanize

## Replace and Splice

@docs replace, replaceSlice, insertAt, clean

## Splitting

@docs break, softBreak

## Wrapping

@docs wrap, wrapWith, softWrap, softWrapWith, quote, surround

## Checks

@docs isBlank, countOccurrences

## Formatting

@docs clean, unquote, unsurround, unindent, ellipsis, softEllipsis, ellipsisWith, stripTags

## Converting Lists

@docs toSentence, toSentenceOxford

## Finding

@docs rightOf, leftOf, rightOfBack, leftOfBack

<<<<<<< HEAD
## Converting Numbers

@docs fromInt, fromFloat
=======
## Converting UTF-32

@docs toCodePoints, fromCodePoints
>>>>>>> e6ea90ed

-}

import String exposing (uncons, cons, words, join)
import Char exposing (toUpper, toLower)
import Regex exposing (regex, escape, HowMany(..))
import Maybe exposing (Maybe(..))
import List
import Bitwise


{-| Changes the case of the first letter of a string to either Uppercase of
    lowercase, depending of the value of `wantedCase`. This is an internal
    function for use in `toSencenceCase` and `decapitalize`.

-}
changeCase : (Char -> Char) -> String -> String
changeCase mutator word =
    uncons word
        |> Maybe.map (\( head, tail ) -> (cons (mutator head) tail))
        |> Maybe.withDefault ""


{-| Make a string's first character uppercase

    toSentenceCase "this is a phrase" == "This is a phrase"
    toSentenceCase "hello, world" == "Hello, world"

-}
toSentenceCase : String -> String
toSentenceCase word =
    changeCase (toUpper) word


{-| Make a string's first character lowercase.

    decapitalize "This is a phrase" == "this is a phrase"
    decapitalize "Hello, World" == "hello, World"

-}
decapitalize : String -> String
decapitalize word =
    changeCase (toLower) word


{-| Uppercase the first character of each word in a string

    toTitleCase "this is a phrase" == "This Is A Phrase"
    toTitleCase "hello, world" == "Hello, World"

-}
toTitleCase : String -> String
toTitleCase ws =
    let
        uppercaseMatch =
            Regex.replace All (regex "\\w+") (.match >> toSentenceCase)
    in
        ws
            |> Regex.replace All
                (regex "^([a-z])|\\s+([a-z])")
                (.match >> uppercaseMatch)


{-| Replace all occurrences of the search string with the substitution string.

    replace "Mary" "Sue" "Hello, Mary" == "Hello, Sue"

-}
replace : String -> String -> String -> String
replace search substitution string =
    string
        |> Regex.replace All (regex (escape search)) (\_ -> substitution)


{-| Replace text within a portion of a string given a substitution
string, a start index and an end index.

    replaceSlice "Sue" 4 6 "Hi, Bob" == "Hi, Sue"
    replaceSlice "elephants" 0  6 "snakes on a plane!" == "elephants on a plane!"
    replaceSlice "under" 7  9 "snakes on a plane!" == "snakes under a plane!"

-}
replaceSlice : String -> Int -> Int -> String -> String
replaceSlice substitution start end string =
    (String.slice 0 start string) ++ substitution ++ (String.slice end (String.length string) string)


{-| Inserts a substring at the specified index.

    insertAt "world" 6 "Hello " == "Hello world"
-}
insertAt : String -> Int -> String -> String
insertAt insert pos string =
    replaceSlice insert pos pos string


{-| Breaks a string into a list of strings of maximum the provided size.

    break 10 "The quick brown fox" == ["The quick ", "brown fox"]
    break 2 "" == [""]

-}
break : Int -> String -> List String
break width string =
    if width == 0 || string == "" then
        [ string ]
    else
        breaker width string []


breaker : Int -> String -> List String -> List String
breaker width string acc =
    case string of
        "" ->
            List.reverse acc

        _ ->
            breaker width
                (String.dropLeft width string)
                ((String.slice 0 width string) :: acc)


{-| Breaks a string into a list of strings of maximum the provided size,
without cutting words at the edge.

    softBreak 6 "The quick brown fox" == ["The quick", " brown", " fox"]

-}
softBreak : Int -> String -> List String
softBreak width string =
    if width <= 0 then
        []
    else
        string
            |> Regex.find All (softBreakRegexp width)
            |> List.map (.match)


softBreakRegexp : Int -> Regex.Regex
softBreakRegexp width =
    regex <| ".{1," ++ (toString width) ++ "}(\\s|$)|\\S+?(\\s|$)"


{-| Trims the whitespace of both sides of the string and compresses
reapeated whitespace internally to a single whitespace char.

    clean " The   quick brown   fox    " == "The quick brown fox"

-}
clean : String -> String
clean string =
    string
        |> Regex.replace All (regex "\\s\\s+") (always " ")
        |> String.trim


{-| Tests if a string is empty or only contains whitespace

    isBlank "" == True
    isBlank "\n" == True
    isBlank "  " == True
    isBlank " a" == False

-}
isBlank : String -> Bool
isBlank string =
    Regex.contains (regex "^\\s*$") string


{-| Converts underscored or dasherized string to a camelized one.

   camelize "-moz-transform" == "MozTransform"

-}
camelize : String -> String
camelize string =
    Regex.replace All
        (regex "[-_\\s]+(.)?")
        (\{ submatches } ->
            case submatches of
                (Just match) :: _ ->
                    String.toUpper match

                _ ->
                    ""
        )
        (String.trim string)


{-| Converts string to camelized string starting with an uppercase.
All non word characters will be stripped out of the original string.

    classify "some_class_name" == "SomeClassName"
    classify "myLittleCamel.class.name" == "MyLittleCamelClassName"

-}
classify : String -> String
classify string =
    string
        |> Regex.replace All (regex "[\\W_]") (always " ")
        |> camelize
        |> replace " " ""
        |> toSentenceCase


{-| Surrounds a string with another string.

    surround "bar" "foo" == "barfoobar"

-}
surround : String -> String -> String
surround wrap string =
    wrap ++ string ++ wrap


{-| Removes surrounding strings from another string.

    unsurround "foo" "foobarfoo" == "bar"

-}
unsurround : String -> String -> String
unsurround wrap string =
    if String.startsWith wrap string && String.endsWith wrap string then
        let
            length =
                String.length wrap
        in
            string
                |> String.dropLeft length
                |> String.dropRight length
    else
        string


{-| Adds quotes to a string.

    quote "foo" == "\"barfoobar\""

-}
quote : String -> String
quote string =
    surround "\"" string


{-| Removes quotes that surround a string.

    unquote "\"foo\"" == "foo"
    unquote "\"foo\"bar\""

-}
unquote : String -> String
unquote string =
    unsurround "\"" string


{-| Returns a string joined by underscores after separating it by its uppercase characters.
Any sequence of spaces or dashes will also be converted to a single underscore.
The final string will be lowercased

    underscore "SomeClassName" == "some_class_name"
    underscore "some-class-name" == "some_class_name"
    underscore "SomeClass name" == "some_class_name

-}
underscored : String -> String
underscored string =
    string
        |> String.trim
        |> Regex.replace All (regex "([a-z\\d])([A-Z]+)") (.submatches >> List.filterMap identity >> String.join "_")
        |> Regex.replace All (regex "[_-\\s]+") (always "_")
        |> String.toLower


{-| Returns a string joined by dashes after separating it by its uppercase characters.
Any sequence of spaces or underscored will also be converted to a single dash.
The final string will be lowercased

    dasherize "SomeClassName" == "-some-class-name"
    dasherize "some_class_name" = "some-class-name"
    dasherize "someClass name" = "some-class-name"

-}
dasherize : String -> String
dasherize string =
    string
        |> String.trim
        |> Regex.replace All (regex "([A-Z])") (.match >> String.append "-")
        |> Regex.replace All (regex "[_-\\s]+") (always "-")
        |> String.toLower


{-| Separates a string into parts of a given width, using a given seperator.

Look at `wrap` if you just want to wrap using newlines.

    wrapWith 7 "\n" "My very long text" === "My very\nlong text"
    wrapWith 100 "\n" "Too short" === "Too short"

-}
wrapWith : Int -> String -> String -> String
wrapWith width separator string =
    string
        |> break width
        |> String.join separator


{-| Chops a given string into parts of a given width, seperating them using a
new line.

    wrap 7 "My very long text" === "My very\nlong te\nxt"
    wrap 100 "Too short" === "Too short"

-}
wrap : Int -> String -> String
wrap width string =
    wrapWith width "\n" string


{-| Chops a given string into parts of a given width without breaking works apart,
and then seperating them using a new line.

    softWrap 7 "My very long text" === "My very\nlong text"
    softWrap 3 "Hello World" === "Hello \nWorld"
    softWrap 100 "Too short" === "Too short"

-}
softWrap : Int -> String -> String
softWrap width string =
    softWrapWith width "\n" string


{-| Chops a given string into parts of a given width without breaking works apart,
and then seperating them using the given separator.

    softWrapWith 7 "..." "My very long text" === "My very...long text"
    softWrapWith 3 "\n" "Hello World" === "Hello \nWorld"
    softWrapWith 100 "\t" "Too short" === "Too short"

-}
softWrapWith : Int -> String -> String -> String
softWrapWith width separator string =
    string
        |> softBreak width
        |> String.join separator


{-| Converts an underscored, camelized, or dasherized string into one that can be read by humans.
Also removes beginning and ending whitespace, and removes the postfix '_id'.
The first character will be capitalized

    humanize "this_is_great" == "This is great"
    humanize "ThisIsGreat" = "This is great"
    humanize "this-is-great" = "This is great"
    humanize "author_id" = "Author"

-}
humanize : String -> String
humanize string =
    string
        |> Regex.replace All (regex "[A-Z]") (.match >> String.append "-")
        |> Regex.replace All (regex "_id$|[-_\\s]+") (always " ")
        |> String.trim
        |> String.toLower
        |> toSentenceCase


{-| Removes the least sequence of leading spaces or tabs on each line
of the string, so that at least one of the lines will not have any
leading spaces nor tabs and the rest of the lines will have the same
amount of indentation removed.

    unindent "  Hello\n    World " == "Hello\n  World"
    unindent "\t\tHello\n\t\t\t\tWorld" == "Hello\n\t\tWorld"

-}
unindent : String -> String
unindent multilineSting =
    let
        lines =
            String.lines multilineSting

        countLeadingWhitespace count line =
            case String.uncons line of
                Nothing ->
                    count

                Just ( char, rest ) ->
                    case char of
                        ' ' ->
                            countLeadingWhitespace (count + 1) rest

                        '\t' ->
                            countLeadingWhitespace (count + 1) rest

                        _ ->
                            count

        isNotWhitespace char =
            char /= ' ' && char /= '\t'

        minLead =
            lines
                |> List.filter (String.any isNotWhitespace)
                |> List.map (countLeadingWhitespace 0)
                |> List.minimum
                |> Maybe.withDefault 0
    in
        lines
            |> List.map (String.dropLeft minLead)
            |> String.join "\n"


{-| Returns the number of occurrences of a substring in another string

    countOccurrences "Hello" "Hello World" == 1
    countOccurrences "o" "Hello World" == 2
-}
countOccurrences : String -> String -> Int
countOccurrences needle haystack =
    if (String.length needle) == 0 || (String.length haystack) == 0 then
        0
    else
        haystack
            |> String.indexes needle
            |> List.length


{-| Truncates the string at the specified lenght and adds the append
string only if the combined lenght of the truncated string and the append
string have exactly the desired lenght.

The resulting string will have at most the specified lenght

    ellipsisWith 5 " .." "Hello World" == "Hello .."
    ellipsisWith 10 " .."  "Hello World" == "Hello W..."
    ellipsisWith 10 " .." "Hello" == "Hello"
    ellipsisWith 8 " .." "Hello World" == "Hello World"

-}
ellipsisWith : Int -> String -> String -> String
ellipsisWith howLong append string =
    if String.length string <= howLong then
        string
    else
        (String.left (howLong - (String.length append)) string) ++ append


{-| Truncates the string at the specified length and appends
three dots only if the tructated string + the 3 dots have exactly
the desired lenght.

The resulting string will have at most the specified lenght

    ellipsis 5 "Hello World" == "Hello..."
    ellipsis 10 "Hello World" == "Hello W..."
    ellipsis 10 "Hello" == "Hello"
    ellipsis 8 "Hello World" == "Hello World"

-}
ellipsis : Int -> String -> String
ellipsis howLong string =
    ellipsisWith howLong "..." string


{-| Truncates the string at the specified length and appends
three dots only if the tructated string + the 3 dots have exactly
the desired lenght.

In constrast to `ellipsis`, this method will produced unfinished words,
instead, it will find the closest complete word and apply the ellipsis from
there.

Additionally, it will remove any trailing whitespace and punctuation characters
at the end of the truncated string.

The resulting stirng can in some cases exceed the specifed lenght, by at most
three characters.

    softEllipsis 5 "Hello, World" == "Hello..."
    softEllipsis 8 "Hello, World" == "Hello..."
    softEllipsis 15 "Hello, cruel world" == "Hello, cruel..."
    softEllipsis 10 "Hello" == "Hello"

-}
softEllipsis : Int -> String -> String
softEllipsis howLong string =
    if String.length string <= howLong then
        string
    else
        string
            |> Regex.find (AtMost 1) (softBreakRegexp howLong)
            |> List.map .match
            |> String.join ""
            |> Regex.replace All (regex "([\\.,;:\\s])+$") (always "")
            |> flip String.append "..."


{-| Converts a list of strings into a human formatted readable list

    toSentence [] == ""
    toSentence ["lions"] == "lions"
    toSentence ["lions", "tigers"] == "lions and tigers"
    toSentence ["lions", "tigers", "bears"] == "lions, tigers and bears"

-}
toSentence : List String -> String
toSentence list =
    case list of
        x :: y :: z :: more ->
            toSentenceHelper " and " (x ++ ", " ++ y) (z :: more)

        _ ->
            toSentenceBaseCase list


{-| Converts a list of strings into a human formatted readable list using an oxford comma

    toSentenceOxford [] == ""
    toSentenceOxford ["lions"] == "lions"
    toSentenceOxford ["lions", "tigers"] == "lions and tigers"
    toSentenceOxford ["lions", "tigers", "bears"] == "lions, tigers, and bears"

-}
toSentenceOxford : List String -> String
toSentenceOxford list =
    case list of
        x :: y :: z :: more ->
            toSentenceHelper ", and " (x ++ ", " ++ y) (z :: more)

        _ ->
            toSentenceBaseCase list


toSentenceBaseCase : List String -> String
toSentenceBaseCase list =
    case list of
        x :: [] ->
            x

        x :: y :: [] ->
            x ++ " and " ++ y

        _ ->
            ""


toSentenceHelper : String -> String -> List String -> String
toSentenceHelper lastPart sentence list =
    case list of
        [] ->
            sentence

        x :: [] ->
            sentence ++ lastPart ++ x

        x :: xs ->
            toSentenceHelper lastPart (sentence ++ ", " ++ x) xs


{-| Removes all HTML tags from the string, preserving the text inside them.

    stripTags "a <a href=\"#\">link</a>" == "a link"
    stripTags "<script>alert('hello world!')</script> == "alert('hello world!')"

-}
stripTags : String -> String
stripTags string =
    string
        |> Regex.replace All (regex "<\\/?[^>]+>") (always "")


{-| Searches a string from left to right for a pattern and returns a substring
consisting of the characters in the string that are to the right of the pattern.

    rightOf "_" "This_is_a_test_string" == "is_a_test_string"
-}
rightOf : String -> String -> String
rightOf pattern string =
    string
        |> Regex.find (AtMost 1) (regex <| (escape pattern) ++ "(.*)$")
        |> List.map (.submatches >> Maybe.oneOf >> Maybe.withDefault "")
        |> String.join ""


{-| Searches a string from left to right for a pattern and returns a substring
consisting of the characters in the string that are to the left of the pattern.

    leftOf "_" "This_is_a_test_string" == "This"
-}
leftOf : String -> String -> String
leftOf pattern string =
    string
        |> Regex.find (AtMost 1) (regex <| "^(.*?)" ++ (escape pattern))
        |> List.map (.submatches >> Maybe.oneOf >> Maybe.withDefault "")
        |> String.join ""


{-| Searches a string from right to left for a pattern and returns a substring
consisting of the characters in the string that are to the right of the pattern.

    rightOfBack "_" "This_is_a_test_string" == "string"
-}
rightOfBack : String -> String -> String
rightOfBack pattern string =
    string
        |> String.indexes pattern
        |> List.reverse
        |> List.head
        |> Maybe.map ((+) (String.length pattern) >> flip String.dropLeft string)
        |> Maybe.withDefault ""


{-| Searches a string from right to left for a pattern and returns a substring
consisting of the characters in the string that are to the right of the pattern.

    leftOfBack "_" "This_is_a_test_string" == "This_is_a_test"
-}
leftOfBack : String -> String -> String
leftOfBack pattern string =
    string
        |> String.indexes pattern
        |> List.reverse
        |> List.head
        |> Maybe.map (flip String.left string)
        |> Maybe.withDefault ""


<<<<<<< HEAD
{-| Turn an Int into a String.

This works the same way as `Basics.toString` except its type is restricted,
so if you accidentally pass it something other than an Int, you get an error.
-}
fromInt : Int -> String
fromInt =
    toString


{-| Turns a Float into a String.

This works the same way as `Basics.toString` except its type is restricted,
so if you accidentally pass it something other than a Float, you get an error.
-}
fromFloat : Float -> String
fromFloat =
    toString
=======
{-| Code point of Unicode character to use to indicate an 'unknown or
unrepresentable character'
(https://en.wikipedia.org/wiki/Specials_(Unicode_block))
-}
replacementCodePoint : Int
replacementCodePoint =
    0xFFFD


{-| Converts a String into a list of UTF-32 code points.

    toCodePoints "abc" == [ 97, 98, 99 ]
    toCodePoints "©§π" == [ 169, 167, 960 ]

If every character in the string can be represented by a single UTF-16 code
unit, `toCodePoints` is equivalent to

    String.toList >> List.map Char.toCode

However, for characters that do not fit into a single UTF-16 code unit and
have to be represented by a surrogate pair, the above will return each code
unit in the surrogate pair separately:

    -- 💩 is U+1F4A9 PILE OF POO
    List.map Char.toCode (String.toList "💩!") == [ 55357, 56489, 33 ]

`toCodePoints detects and combines surrogate pairs of code units to return a
list of valid UTF-32 code points:

    toCodePoints "💩!" == [ 128169, 33 ]

Note that this still does not necessarily correspond to logical/visual
characters, since it is possible for things like accented characters to be
represented as two separate UTF-32 code points (a base character and a
combining accent).
-}
toCodePoints : String -> List Int
toCodePoints string =
    let
        -- Convert a list of UTF-16 code units to a reversed list of UTF-32 code
        -- points (merging surrogate pairs into single code points where
        -- necessary)
        combineAndReverse codeUnits accumulated =
            case codeUnits of
                [] ->
                    accumulated

                first :: afterFirst ->
                    -- We have at least one code unit - might be a code point
                    -- itself, or the leading code unit of a surrogate pair
                    if first >= 0 && first <= 0xD7FF then
                        -- First code unit is in BMP (and is therefore a valid
                        -- UTF-32 code point), use it as is and continue with
                        -- remaining code units
                        combineAndReverse afterFirst (first :: accumulated)
                    else if first >= 0xD800 && first <= 0xDBFF then
                        -- First code unit is a leading surrogate
                        case afterFirst of
                            [] ->
                                -- Should never happen - leading surrogate with
                                -- no following code unit, replace it with the
                                -- replacement character
                                replacementCodePoint :: accumulated

                            second :: afterSecond ->
                                -- Good, there is a following code unit (which
                                -- should be a trailing surrogate)
                                if second >= 0xDC00 && second <= 0xDFFF then
                                    -- Second code unit is a valid trailing
                                    -- surrogate
                                    let
                                        -- Reconstruct UTF-32 code point from
                                        -- surrogate pair
                                        codePoint =
                                            0x00010000
                                                + ((first - 0xD800) * 1024)
                                                + (second - 0xDC00)
                                    in
                                        -- Continue with following code units
                                        combineAndReverse afterSecond
                                            (codePoint :: accumulated)
                                else
                                    -- Should never happen - second code unit
                                    -- is not a valid trailing surrogate,
                                    -- replace the leading surrogate with the
                                    -- replacement character and continue with
                                    -- remaining code units (perhaps the
                                    -- second code unit is a valid leading
                                    -- surrogate or standalone character, so
                                    -- don't skip it)
                                    combineAndReverse afterFirst
                                        (replacementCodePoint :: accumulated)
                    else if first >= 0xE000 && first <= 0xFFFF then
                        -- First code unit is in BMP (and is therefore a valid
                        -- UTF-32 code point), use it as is and continue with
                        -- remaining code units
                        combineAndReverse afterFirst (first :: accumulated)
                    else
                        -- Should never happen - first code unit is invalid,
                        -- replace it with the replacement character and
                        -- continue with remaining code units
                        combineAndReverse afterFirst
                            (replacementCodePoint :: accumulated)

        allCodeUnits =
            List.map Char.toCode (String.toList string)
    in
        List.reverse (combineAndReverse allCodeUnits [])


{-| Converts a list of UTF-32 code points into a String. Inverse of
`toCodePoints`.

    fromCodePoints [ 97, 98, 99 ] == "abc"
    fromCodePoints [ 169, 167, 960 ] == "©§π"

If every code point is a valid UTF-16 code unit, `fromCodePoints` is equivalent
to

    List.map Char.fromCode >> String.fromList

However, `fromCodePoints` additionally splits code points that do not fit in a
single UTF-16 code unit into surrogate pairs, so that even code points outside
the Basic Multilingual Plane (BMP) can be included in the resulting string:

    -- Code point 128169 is 💩, U+1F4A9 PILE OF POO
    fromCodePoints [ 128169, 33 ] == "💩!"
-}
fromCodePoints : List Int -> String
fromCodePoints allCodePoints =
    let
        -- Convert a list of UTF-32 code points into a reversed list of UTF-16
        -- code units (splitting single code points into surrogate pairs where
        -- necessary)
        splitAndReverse codePoints accumulated =
            case codePoints of
                [] ->
                    accumulated

                codePoint :: rest ->
                    if codePoint >= 0 && codePoint <= 0xD7FF then
                        -- Code point is valid UTF-16 code unit, use it as is
                        -- and continue with remaining code points
                        splitAndReverse rest (codePoint :: accumulated)
                    else if codePoint >= 0x00010000 && codePoint <= 0x0010FFFF then
                        -- Code point must be split into a surrogate pair of
                        -- UTF-16 code units
                        let
                            subtracted =
                                codePoint - 0x00010000

                            leading =
                                (Bitwise.shiftRight subtracted 10) + 0xD800

                            trailing =
                                (Bitwise.and subtracted 1023) + 0xDC00
                        in
                            splitAndReverse rest
                                (trailing :: leading :: accumulated)
                    else if codePoint >= 0xE000 && codePoint <= 0xFFFF then
                        -- Code point is valid UTF-16 code unit, use it as is
                        -- and continue with remaining code points
                        splitAndReverse rest (codePoint :: accumulated)
                    else
                        -- Should never happen - invalid code point, replace
                        -- it with the replacement character and continue with
                        -- remaining code points
                        splitAndReverse rest
                            (replacementCodePoint :: accumulated)

        allCodeUnits =
            List.reverse (splitAndReverse allCodePoints [])
    in
        String.fromList (List.map Char.fromCode allCodeUnits)
>>>>>>> e6ea90ed
<|MERGE_RESOLUTION|>--- conflicted
+++ resolved
@@ -35,13 +35,10 @@
         , leftOf
         , rightOfBack
         , leftOfBack
-<<<<<<< HEAD
         , fromInt
         , fromFloat
-=======
         , toCodePoints
         , fromCodePoints
->>>>>>> e6ea90ed
         )
 
 {-| Additional functions for working with Strings
@@ -84,15 +81,13 @@
 
 @docs rightOf, leftOf, rightOfBack, leftOfBack
 
-<<<<<<< HEAD
 ## Converting Numbers
 
 @docs fromInt, fromFloat
-=======
+
 ## Converting UTF-32
 
 @docs toCodePoints, fromCodePoints
->>>>>>> e6ea90ed
 
 -}
 
@@ -720,7 +715,6 @@
         |> Maybe.withDefault ""
 
 
-<<<<<<< HEAD
 {-| Turn an Int into a String.
 
 This works the same way as `Basics.toString` except its type is restricted,
@@ -739,7 +733,8 @@
 fromFloat : Float -> String
 fromFloat =
     toString
-=======
+
+
 {-| Code point of Unicode character to use to indicate an 'unknown or
 unrepresentable character'
 (https://en.wikipedia.org/wiki/Specials_(Unicode_block))
@@ -913,5 +908,4 @@
         allCodeUnits =
             List.reverse (splitAndReverse allCodePoints [])
     in
-        String.fromList (List.map Char.fromCode allCodeUnits)
->>>>>>> e6ea90ed
+        String.fromList (List.map Char.fromCode allCodeUnits)